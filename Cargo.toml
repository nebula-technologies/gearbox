[package]
name = "gearbox"
<<<<<<< HEAD
version = "3.0.0-rc1"
=======
version = "4.0.0-rc1"
>>>>>>> 80065d3d
edition = "2021"
authors = ["Anders Blenstrup-Pedersen <abp-git@ryuu.technology>"]
description = "Excessive tooling for Rust, boosting productivity and operations"
readme = "README.md"
categories = ["date-and-time", "asynchronous", "network-programming", "development-tools::debugging"]
keywords = ["tooling"]
license = "MIT"
repository = "https://github.com/nebula-technologies/gearbox"
resolver = "2"

[package.metadata.docs.rs]
# Indicate that the README should be used as the main page
rustdoc-args = ["--document-private-items", "--index-page", "README.md"]


[lib]
crate-type = ["cdylib", "rlib"]
path = "src/lib.rs"

[badges]
maintenance = { status = "actively-developed" }

[features]
default = ["web", "http-request", "common-dirs", "syslog-macro", "http-request-chaining", "serde-dynamic-defaults", "net-signature", "std", "type-registry", "discover_log"]
web = ["web-sys", "web-storage", "js-sys"]
web-storage = ["web-sys/Storage", "web-sys/Window"]
http-request = ["http"]
http-request-chaining = ["http-request"]
http = ["reqwest"]
common-dirs = ["dirs"]
std = ["std-log-ext"]
did = ["didkit"]

## Tracing Loggers
bunyan = []
discover_log = ["reqwest"]
### Tracing logging Macros extensions
syslog-macro = []
log-macro = []
### Tracing ext for std
std-log-ext = ["dep:pnet", "sys-info", "if-addrs"]


## TypeRegistry
type-registry = []

## Net Signature
net-signature = ["hex", "base64", "hmac", "sha2", "bs58", "sign-toml", "sign-yaml", "sign-json", "sign-query-string", "serde-dynamic"]
sign-toml = ["serde-toml"]
sign-yaml = ["serde-yaml"]
sign-json = ["serde-json"]
sign-query-string = ["serde-query-string"]

## Serde Dynamic implementation
serde-dynamic = []
serde-dynamic-defaults = ["serde-dynamic", "serde-json", "serde-yaml", "serde-toml", "serde-query-string"]
serde-dynamic-all = ["serde-dynamic", "serde-avro", "serde-bson", "serde-json5", "serde-flexbuffers", "serde-postcard", "serde-messagepack", "serde-ron", "serde-lexpr", "serde-pickle", "serde-cbor", "serde-json", "serde-query-string", "serde-yaml", "serde-toml"]
serde-accept-limited-xml-serialize = ["serde-xml-rs"]
serde-avro = ["apache-avro"]
serde-bson = ["dep:bson"]
serde-json5 = ["dep:json5"]
serde-flexbuffers = ["dep:flexbuffers"]
serde-postcard = ["dep:postcard"]
serde-messagepack = ["rmp-serde"]
serde-ron = ["dep:ron"]
serde-lexpr = ["dep:serde-lexpr"]
serde-pickle = ["dep:serde-pickle"]
serde-cbor = ["serde_cbor"]
serde-json = ["serde_json"]
serde-query-string = ["serde_qs"]
serde-yaml = ["dep:serde_yaml"]
serde-toml = ["dep:toml"]

#
# Frameworks
#

#
# Axum
framework-axum = ["dep:axum"]

# This is for activating all features for the current Arch
full = ["net-signature", "web", "http-request", "http"]



[dependencies]
derive_more = "0.99.17"
serde_json = { version = "1", optional = true }
serde_yaml = { version = "0.9.33", optional = true }
serde = "1"
tracing = { version = "0.1.40", features = ["log"] }
libc = "0.2.155"
tracing-subscriber = "0.3.18"
num-traits = "0.2.19"
spin = "0.9.8"
hashbrown = { version = "0.14.5", features = ["serde"] }

url = "2.5.1"
serde_derive = "1.0.203"

## These are mainly used for "dirs" feature
##
dirs = { version = "5.0.1", optional = true }

## These are mainly used for "http-request" feature
##
reqwest = { version = "0.12.4", default-features = false, features = ["rustls-tls"], optional = true }

## These are mainly used for "net-signature" feature
##
hex = { version = "0.4.3", optional = true }
base64 = { version = "0.22.0", optional = true }
hmac = { version = "0.13.0-pre.3", optional = true }
sha2 = { version = "0.11.0-pre.3", optional = true }
bs58 = { version = "0.5.1", optional = true }

## These are mainly used for "DID" feature
didkit = { version = "0.6.0", optional = true }

## These are mainly used for "web" feature
web-sys = { version = "0.3.69", features = [], optional = true }
js-sys = { version = "0.3.69", optional = true }
uniffi_macros = { version = "0.28" }
uniffi = { version = "0.28", features = ["build", "cli"] }

## TODO Might not be needed here
bytes = "1.6.0"
semver = "1.0.23"

## Serde Dynamic implementation
apache-avro = { version = "0.16.0", features = ["snappy"], optional = true }
bson = { version = "2.10.0", optional = true }
flexbuffers = { version = "2.0.0", optional = true }
json5 = { version = "0.4.1", optional = true }
postcard = { version = "1.0.8", features = ["alloc"], optional = true }
rmp-serde = { version = "1.3.0", optional = true }
ron = { version = "0.9.0-alpha.0", optional = true }
serde-lexpr = { version = "0.1.3", optional = true }
serde-pickle = { version = "1.1.1", optional = true }
serde-xml-rs = { version = "0.6.0", optional = true }
serde_cbor = { version = "0.11.2", optional = true }
serde_qs = { version = "0.13.0", optional = true }
toml = { version = "0.8.12", optional = true }
futures = "0.3.30"
regex = "1.10.5"
erased-serde = "0.4.5"

## Exposing the common gearbox macros
gearbox-macros = "0.0.1"
clap = { version = "4.5.9", features = ["derive"] }
chrono = "0.4.38"
lazy_static = "1.5.0"


## Used for:
## - log::tracing (discover_log)
pnet = { version = "0.35.0", optional = true }
sys-info = { version = "0.9", optional = true }
nix = { version = "0.29", features = [], optional = true }
if-addrs = { version = "0.13", optional = true }


## Frameworks
##
## Axum
##
axum = { version = "0.7.5", optional = true }

## These are mainly used for "Wasm32" implementations
[target.'cfg(not(target_arch = "wasm32"))'.dependencies.tokio]
version = "1"
features = ["rt-multi-thread", "rt", "macros"]

[target.'cfg(target_arch = "wasm32")'.dependencies.wasm-bindgen]
version = "0.2.92"

[target.'cfg(target_arch = "wasm32")'.dependencies.wasm-bindgen-futures]
version = "0.4.42"


[dev-dependencies]
hyper = { version = "1", features = ["full"] }
tokio = { version = "1", features = ["full"] }
http-body-util = "0.1"
hyper-util = { version = "0.1", features = ["full"] }
wasm-bindgen-test = "0.3.42"<|MERGE_RESOLUTION|>--- conflicted
+++ resolved
@@ -1,10 +1,6 @@
 [package]
 name = "gearbox"
-<<<<<<< HEAD
-version = "3.0.0-rc1"
-=======
-version = "4.0.0-rc1"
->>>>>>> 80065d3d
+version = "4.0.0-rc2"
 edition = "2021"
 authors = ["Anders Blenstrup-Pedersen <abp-git@ryuu.technology>"]
 description = "Excessive tooling for Rust, boosting productivity and operations"
