[package]
name = "gearbox"
<<<<<<< HEAD
version = "3.0.0-rc1"
=======
version = "3.0.0"
>>>>>>> c81d5b67
edition = "2021"
authors = ["Anders Blenstrup-Pedersen <abp-git@ryuu.technology>"]
description = "Excessive tooling for Rust, boosting productivity and operations"
readme = "README.md"
categories = ["date-and-time", "asynchronous", "network-programming", "development-tools::debugging"]
keywords = ["tooling"]
license = "MIT"
repository = "https://github.com/nebula-technologies/gearbox"
resolver = "2"

[package.metadata.docs.rs]
# Indicate that the README should be used as the main page
rustdoc-args = ["--document-private-items", "--index-page", "README.md"]


[lib]
crate-type = ["cdylib", "rlib"]
path = "src/lib.rs"

[badges]
maintenance = { status = "actively-developed" }

[features]
default = ["web", "http-request", "common-dirs", "syslog-macro", "http-request-chaining", "serde-dynamic-defaults", "net-signature", "std", "type-registry", "discover_log"]
web = ["web-sys", "web-storage", "js-sys"]
web-storage = ["web-sys/Storage", "web-sys/Window"]
http-request = ["http"]
http-request-chaining = ["http-request"]
http = ["reqwest"]
common-dirs = ["dirs"]
std = ["std-log-ext"]
did = ["didkit"]

## Tracing Loggers
bunyan = []
discover_log = ["reqwest"]
### Tracing logging Macros extensions
syslog-macro = []
log-macro = []
### Tracing ext for std
std-log-ext = ["dep:pnet", "sys-info", "if-addrs"]


## TypeRegistry
type-registry = []

## Net Signature
net-signature = ["hex", "base64", "hmac", "sha2", "bs58", "sign-toml", "sign-yaml", "sign-json", "sign-query-string", "serde-dynamic"]
sign-toml = ["serde-toml"]
sign-yaml = ["serde-yaml"]
sign-json = ["serde-json"]
sign-query-string = ["serde-query-string"]

## Serde Dynamic implementation
serde-dynamic = []
serde-dynamic-defaults = ["serde-dynamic", "serde-json", "serde-yaml", "serde-toml", "serde-query-string"]
serde-dynamic-all = ["serde-dynamic", "serde-avro", "serde-bson", "serde-json5", "serde-flexbuffers", "serde-postcard", "serde-messagepack", "serde-ron", "serde-lexpr", "serde-pickle", "serde-cbor", "serde-json", "serde-query-string", "serde-yaml", "serde-toml"]
serde-accept-limited-xml-serialize = ["serde-xml-rs"]
serde-avro = ["apache-avro"]
serde-bson = ["dep:bson"]
serde-json5 = ["dep:json5"]
serde-flexbuffers = ["dep:flexbuffers"]
serde-postcard = ["dep:postcard"]
serde-messagepack = ["rmp-serde"]
serde-ron = ["dep:ron"]
serde-lexpr = ["dep:serde-lexpr"]
serde-pickle = ["dep:serde-pickle"]
serde-cbor = ["serde_cbor"]
serde-json = ["serde_json"]
serde-query-string = ["serde_qs"]
serde-yaml = ["dep:serde_yaml"]
serde-toml = ["dep:toml"]


# This is for activating all features for the current Arch
full = ["net-signature", "web", "http-request", "http"]

[dependencies]
derive_more = "0.99.17"
serde_json = { version = "1", optional = true }
serde_yaml = { version = "0.9.33", optional = true }
serde = "1"
tracing = { version = "0.1.40", features = ["log"] }
libc = "0.2.155"
tracing-subscriber = "0.3.18"
num-traits = "0.2.19"
spin = "0.9.8"
hashbrown = { version = "0.14.5", features = ["serde"] }

url = "2.5.1"
serde_derive = "1.0.203"

## These are mainly used for "dirs" feature
##
dirs = { version = "5.0.1", optional = true }

## These are mainly used for "http-request" feature
##
reqwest = { version = "0.12.4", default-features = false, features = ["rustls-tls"], optional = true }

## These are mainly used for "net-signature" feature
##
hex = { version = "0.4.3", optional = true }
base64 = { version = "0.22.0", optional = true }
hmac = { version = "0.13.0-pre.3", optional = true }
sha2 = { version = "0.11.0-pre.3", optional = true }
bs58 = { version = "0.5.1", optional = true }

## These are mainly used for "DID" feature
didkit = { version = "0.6.0", optional = true }

## These are mainly used for "web" feature
web-sys = { version = "0.3.69", features = [], optional = true }
js-sys = { version = "0.3.69", optional = true }
uniffi_macros = { version = "0.28" }
uniffi = { version = "0.28", features = ["build", "cli"] }

## TODO Might not be needed here
bytes = "1.6.0"
semver = "1.0.23"

## Serde Dynamic implementation
apache-avro = { version = "0.16.0", features = ["snappy"], optional = true }
bson = { version = "2.10.0", optional = true }
flexbuffers = { version = "2.0.0", optional = true }
json5 = { version = "0.4.1", optional = true }
postcard = { version = "1.0.8", features = ["alloc"], optional = true }
rmp-serde = { version = "1.3.0", optional = true }
ron = { version = "0.9.0-alpha.0", optional = true }
serde-lexpr = { version = "0.1.3", optional = true }
serde-pickle = { version = "1.1.1", optional = true }
serde-xml-rs = { version = "0.6.0", optional = true }
serde_cbor = { version = "0.11.2", optional = true }
serde_qs = { version = "0.13.0", optional = true }
toml = { version = "0.8.12", optional = true }
futures = "0.3.30"
regex = "1.10.5"
erased-serde = "0.4.5"
<<<<<<< HEAD

## Exposing the common gearbox macros
=======
>>>>>>> c81d5b67
gearbox-macros = "0.0.1"
clap = { version = "4.5.9", features = ["derive"] }
chrono = "0.4.38"
lazy_static = "1.5.0"


## Used for:
## - log::tracing (discover_log)
pnet = { version = "0.35.0", optional = true }
sys-info = { version = "0.9", optional = true }
nix = { version = "0.29", features = [], optional = true }
if-addrs = { version = "0.13", optional = true }



## These are mainly used for "Wasm32" implementations
[target.'cfg(not(target_arch = "wasm32"))'.dependencies.tokio]
version = "1"
features = ["rt-multi-thread", "rt", "macros"]

[target.'cfg(target_arch = "wasm32")'.dependencies.wasm-bindgen]
version = "0.2.92"

[target.'cfg(target_arch = "wasm32")'.dependencies.wasm-bindgen-futures]
version = "0.4.42"


[dev-dependencies]
hyper = { version = "1", features = ["full"] }
tokio = { version = "1", features = ["full"] }
http-body-util = "0.1"
hyper-util = { version = "0.1", features = ["full"] }
wasm-bindgen-test = "0.3.42"<|MERGE_RESOLUTION|>--- conflicted
+++ resolved
@@ -1,10 +1,6 @@
 [package]
 name = "gearbox"
-<<<<<<< HEAD
 version = "3.0.0-rc1"
-=======
-version = "3.0.0"
->>>>>>> c81d5b67
 edition = "2021"
 authors = ["Anders Blenstrup-Pedersen <abp-git@ryuu.technology>"]
 description = "Excessive tooling for Rust, boosting productivity and operations"
@@ -143,11 +139,8 @@
 futures = "0.3.30"
 regex = "1.10.5"
 erased-serde = "0.4.5"
-<<<<<<< HEAD
 
 ## Exposing the common gearbox macros
-=======
->>>>>>> c81d5b67
 gearbox-macros = "0.0.1"
 clap = { version = "4.5.9", features = ["derive"] }
 chrono = "0.4.38"
@@ -160,7 +153,6 @@
 sys-info = { version = "0.9", optional = true }
 nix = { version = "0.29", features = [], optional = true }
 if-addrs = { version = "0.13", optional = true }
-
 
 
 ## These are mainly used for "Wasm32" implementations
